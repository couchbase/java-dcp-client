--- conflicted
+++ resolved
@@ -26,11 +26,7 @@
 <dependency>
     <groupId>com.couchbase.client</groupId>
     <artifactId>dcp-client</artifactId>
-<<<<<<< HEAD
-    <version>0.8.0</version>
-=======
     <version>0.9.0</version>
->>>>>>> 79b322c8
 </dependency>
 ```
 
@@ -44,13 +40,8 @@
 $ mvn install
 ```
 
-<<<<<<< HEAD
 This local build will install the `com.couchbase.client:dcp-client` artifact
-with the `0.9.0-SNAPSHOT` version. You can then depend on it in your
-=======
-Right now it will install the `com.couchbase.client:dcp-client` artifact
 with the `0.10.0-SNAPSHOT` version. You can then depend on it in your
->>>>>>> 79b322c8
 project.
 
 # Basic Usage
